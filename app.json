--- conflicted
+++ resolved
@@ -5,16 +5,12 @@
     "env": {
         "API_KEY": {
             "description": "API key for authentication",
-<<<<<<< HEAD
-            "required": true
+            "required": true,
+            "generator": "secret"
         },
         "GO_INSTALL_TOOLS_IN_IMAGE": {
             "description": "Ensures the `go` binary is available in the Heroku Dyno.",
             "value": true
-=======
-            "required": true,
-            "generator": "secret"
->>>>>>> 77d8fc45
         }
     },
     "addons": [],
